{
    "bluetooth": [
        {
            "connectable": true,
            "service_uuid": "0000f000-0000-1000-8000-00805f9b34fb"
        }
    ],
    "codeowners": ["@ARPOBOT-BLOOMIN8"],
    "config_flow": true,
    "dependencies": [],
    "documentation": "https://bloomin8.readme.io",
<<<<<<< HEAD
    "domain": "bloomin8_eink_canvas",
=======
>>>>>>> c15d22bf
    "homekit": {},
    "icon": "icon.png",
    "integration_type": "device",
    "iot_class": "local_polling",
    "issue_tracker": "https://github.com/ARPOBOT-BLOOMIN8/eink_canvas_home_assistant_component/issues",
<<<<<<< HEAD
    "name": "BLOOMIN8 E-Ink Canvas",
=======
>>>>>>> c15d22bf
    "requirements": ["aiohttp", "Pillow"],
    "version": "1.8.3"
}<|MERGE_RESOLUTION|>--- conflicted
+++ resolved
@@ -1,4 +1,6 @@
 {
+    "domain": "bloomin8_eink_canvas",
+    "name": "BLOOMIN8 E-Ink Canvas",
     "bluetooth": [
         {
             "connectable": true,
@@ -9,19 +11,11 @@
     "config_flow": true,
     "dependencies": [],
     "documentation": "https://bloomin8.readme.io",
-<<<<<<< HEAD
-    "domain": "bloomin8_eink_canvas",
-=======
->>>>>>> c15d22bf
     "homekit": {},
     "icon": "icon.png",
     "integration_type": "device",
     "iot_class": "local_polling",
     "issue_tracker": "https://github.com/ARPOBOT-BLOOMIN8/eink_canvas_home_assistant_component/issues",
-<<<<<<< HEAD
-    "name": "BLOOMIN8 E-Ink Canvas",
-=======
->>>>>>> c15d22bf
     "requirements": ["aiohttp", "Pillow"],
     "version": "1.8.3"
 }